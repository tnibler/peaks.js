<!DOCTYPE html>
<html>
  <head>
    <meta charset="UTF-8">
    <title>Peaks.js Demo Page</title>
    <style>
      body {
        font-family: 'Helvetica neue', Helvetica, Arial, sans-serif;
      }

      #titles, #waveform-container {
        margin: 24px auto;
        width: 1000px;
      }

      .zoom-container, .overview-container {
        box-shadow: 3px 3px 20px #919191;
        margin: 0 0 24px 0;
        -moz-box-shadow: 3px 3px 20px #919191;
        -webkit-box-shadow: 3px 3px 20px #919191;
        line-height: 0;
      }

      .zoom-container {
        height: 200px;
      }

      .overview-container {
        height: 85px;
      }

      #demo-controls {
        margin: 0 auto 24px auto;
        width: 1000px;
      }

      #demo-controls > * {
        vertical-align: middle;
      }

      #demo-controls button {
        background: #fff;
        border: 1px solid #919191;
        cursor: pointer;
      }

      #seek-time {
        width: 4em;
      }

      #controls {
        float: right;
      }

      .log {
        margin: 0 auto 24px auto;
        width: 1000px;
      }

      table {
        width: 100%;
      }

      table th {
        text-align: left;
      }

      table th, table td {
        padding: 0.5em;
      }

      .hide {
        display: none;
      }
    </style>
  </head>
  <body>
    <div id="titles">
      <h1>Peaks.js</h1>
      <p>
        Peaks.js is a JavaScript library that allows you to display and
        interaction with audio waveforms in the browser.
      </p>
      <p>
        It was developed by <a href="https://www.bbc.co.uk/rd">BBC R&amp;D</a>
        to allow audio editors to make accurate clippings of audio content.
        You can read more about the project
        <a href="https://waveform.prototyping.bbc.co.uk/">here</a>.
      </p>

      <h2>Demo pages</h2>
      <p>
        The following pages demonstrate various configuration options:
      </p>
      <p>
        Precomputed Waveform Data |
        <a href="webaudio.html">Web Audio API</a> |
        <a href="zoomable-waveform.html">Single Zoomable Waveform</a> |
        <a href="overview-waveform.html">Single Fixed Waveform</a>
      </p>
      <h2>Demo: Precomputed Waveform Data</h2>
      <p>
        This demo shows how to use waveform data precomputed using
        <a href="https://github.com/bbc/audiowaveform">audiowaveform</a>.
        The data is requested from the web server in binary or JSON format.
      </p>
    </div>

    <div id="waveform-container"></div>

    <div id="demo-controls">
      <div>
        <audio id="audio" controls="controls">
          <source src="/test_data/TOL_6min_720p_download.mp3" type="audio/mpeg">
          <source src="/test_data/TOL_6min_720p_download.ogg" type="audio/ogg">
          Your browser does not support the audio element.
        </audio>

        <div id="controls">
          <div>
            <button data-action="zoom-in">Zoom in</button>
            <button data-action="zoom-out">Zoom out</button>
            <button data-action="add-segment">Add a Segment at current time</button>
            <button data-action="add-point">Add a Point at current time</button>
            <button data-action="log-data">Log segments/points</button>
          </div>
          <div>
            <input type="text" id="seek-time" value="0.0">
            <button data-action="seek">Seek</button>
            <button data-action="destroy">Destroy</button>
          </div>
        </div>
      </div>
    </div>

    <div class="log">
      <div id="segments" class="hide">
        <h2>Segments</h2>
        <table>
          <thead>
            <tr>
              <th>ID</th>
              <th>Label</th>
              <th>Start time</th>
              <th>End time</th>
              <th></th>
            </tr>
          </thead>
          <tbody>
          </tbody>
        </table>
      </div>

      <div id="points" class="hide">
        <h2>Points</h2>
        <table>
          <thead>
            <tr>
              <th>ID</th>
              <th>Label</th>
              <th>Time</th>
            </tr>
          </thead>
          <tbody>
          </tbody>
        </table>
      </div>
    </div>

    <script src="peaks.js"></script>
    <script>
      (function(Peaks) {
<<<<<<< HEAD
=======
        var options = {
          container: document.getElementById('first-waveform-visualiser-container'),
          mediaElement: document.querySelector('audio'),
          dataUri: {
            arraybuffer: '/test_data/TOL_6min_720p_download.dat',
            json: '/test_data/TOL_6min_720p_download.json'
          },
          keyboard: true,
          pointMarkerColor: '#006eb0',
          showPlayheadTime: true
        };

        var peaksInstance = Peaks.init(options);

        peaksInstance.on('peaks.ready', function() {
          console.log('peaks.ready');
        });

        peaksInstance.on('segments.mouseenter', function(segment) {
          console.log('segments.mouseenter event triggered', segment);
        });

        peaksInstance.on('segments.mouseleave', function(segment) {
          console.log('segments.mouseleave event triggered', segment);
        });
        
        peaksInstance.on('segments.click', function(segment) {
          console.log('segments.click event triggered', segment);
        });        

>>>>>>> 832cb11f
        var renderSegments = function(peaks) {
          var segmentsContainer = document.getElementById('segments');
          var segments = peaks.segments.getSegments();
          var html = '';

          window.segmentUpdated = function(i, prop, value) {
            var segments = peaksInstance.segments.getSegments();
            var segment = segments[i];
            segment.update({[prop]: value});
          };

          for (var i = 0; i < segments.length; i++) {
            var segment = segments[i];

            var row = '<tr>' +
              '<td>' + segment.id + '</td>' +
              '<td><input oninput="segmentUpdated(' + i + ',\'labelText\',this.value)" type="text" value="' + segment.labelText + '" /></td>' +
              '<td><input oninput="segmentUpdated(' + i + ',\'startTime\',parseInt(this.value))" type="number" value="' + segment.startTime + '" /></td>' +
              '<td><input oninput="segmentUpdated(' + i + ',\'endTime\',parseInt(this.value))" type="number" value="' + segment.endTime + '" /></td>' +
              '<td>' + '<a href="#' + segment.id + '" data-action="play-segment" data-id="' + segment.id + '">Play</a>' + '</td>' +
              '<td>' + '<a href="#' + segment.id + '" data-action="remove-segment" data-id="' + segment.id + '">Remove</a>' + '</td>' +
              '</tr>';

            html += row;
          }

          segmentsContainer.querySelector('tbody').innerHTML = html;

          if (html.length) {
            segmentsContainer.classList.remove('hide');
          }
        }

        var renderPoints = function(peaks) {
          var pointsContainer = document.getElementById('points');
          var points = peaks.points.getPoints();
          var html = '';

          window.pointUpdated = function(i, prop, value) {
            var points = peaksInstance.points.getPoints();
            var segment = points[i];
            point.update({[prop]: value});
          };

          for (var i = 0; i < points.length; i++) {
            var point = points[i];

            var row = '<tr>' +
              '<td>' + point.id + '</td>' +
              '<td><input oninput="pointUpdated(' + i + ',\'labelText\',this.value)" type="text" value="' + point.labelText + '" /></td>' +
              '<td><input oninput="pointUpdated(' + i + ',\'time\',parseFloat(this.value))" type="number" step="any" value="' + point.time + '" /></td>' +
              '<td>' + '<a href="#' + point.id + '" data-action="remove-point" data-id="' + point.id + '">Remove</a>' + '</td>' +
              '</tr>';

            html += row;
          }

          pointsContainer.querySelector('tbody').innerHTML = html;

          if (html.length) {
            pointsContainer.classList.remove('hide');
          }
        }

        var options = {
          container: document.getElementById('waveform-container'),
          mediaElement: document.getElementById('audio'),
          dataUri: {
            arraybuffer: '/test_data/TOL_6min_720p_download.dat',
            json: '/test_data/TOL_6min_720p_download.json'
          },
          keyboard: true,
          pointMarkerColor: '#006eb0',
          showPlayheadTime: true
        };

        Peaks.init(options, function(err, peaksInstance) {
          console.log("Peaks instance ready");

          document.querySelector('[data-action="zoom-in"]').addEventListener('click', function() {
            peaksInstance.zoom.zoomIn();
          });

          document.querySelector('[data-action="zoom-out"]').addEventListener('click', function() {
            peaksInstance.zoom.zoomOut();
          });

          document.querySelector('button[data-action="add-segment"]').addEventListener('click', function() {
            peaksInstance.segments.add({
              startTime: peaksInstance.player.getCurrentTime(),
              endTime: peaksInstance.player.getCurrentTime() + 10,
              labelText: "Test segment",
              editable: true
            });
          });

          document.querySelector('button[data-action="add-point"]').addEventListener('click', function() {
            peaksInstance.points.add({
              time: peaksInstance.player.getCurrentTime(),
              labelText: "Test point",
              editable: true
            });
          });

          document.querySelector('button[data-action="log-data"]').addEventListener('click', function(event) {
            renderSegments(peaksInstance);
            renderPoints(peaksInstance);
          });

          document.querySelector('button[data-action="seek"]').addEventListener('click', function(event) {
            var time = document.getElementById('seek-time').value;
            var seconds = parseFloat(time);

            if (!Number.isNaN(seconds)) {
              peaksInstance.player.seek(seconds);
            }
          });

          document.querySelector('button[data-action="destroy"]').addEventListener('click', function(event) {
            peaksInstance.destroy();
          });

          document.querySelector('body').addEventListener('click', function(event) {
            var element = event.target;
            var action  = element.getAttribute('data-action');
            var id      = element.getAttribute('data-id');

            if (action === 'play-segment') {
              var segment = peaksInstance.segments.getSegment(id);
              peaksInstance.player.playSegment(segment);
            }
            else if (action === 'remove-point') {
              peaksInstance.points.removeById(id);
            }
            else if (action === 'remove-segment') {
              peaksInstance.segments.removeById(id);
            }
          });

          // Points mouse events

          peaksInstance.on('points.mouseenter', function(point) {
            console.log('points.mouseenter:', point);
          });

          peaksInstance.on('points.mouseleave', function(point) {
            console.log('points.mouseleave:', point);
          });

          peaksInstance.on('points.dblclick', function(point) {
            console.log('points.dblclick:', point);
          });

          peaksInstance.on('points.dragstart', function(point) {
            console.log('points.dragstart:', point);
          });

          peaksInstance.on('points.dragmove', function(point) {
            console.log('points.dragmove:', point);
          });

          peaksInstance.on('points.dragend', function(point) {
            console.log('points.dragend:', point);
          });
        });
      })(peaks);
    </script>
  </body>
</html><|MERGE_RESOLUTION|>--- conflicted
+++ resolved
@@ -170,39 +170,6 @@
     <script src="peaks.js"></script>
     <script>
       (function(Peaks) {
-<<<<<<< HEAD
-=======
-        var options = {
-          container: document.getElementById('first-waveform-visualiser-container'),
-          mediaElement: document.querySelector('audio'),
-          dataUri: {
-            arraybuffer: '/test_data/TOL_6min_720p_download.dat',
-            json: '/test_data/TOL_6min_720p_download.json'
-          },
-          keyboard: true,
-          pointMarkerColor: '#006eb0',
-          showPlayheadTime: true
-        };
-
-        var peaksInstance = Peaks.init(options);
-
-        peaksInstance.on('peaks.ready', function() {
-          console.log('peaks.ready');
-        });
-
-        peaksInstance.on('segments.mouseenter', function(segment) {
-          console.log('segments.mouseenter event triggered', segment);
-        });
-
-        peaksInstance.on('segments.mouseleave', function(segment) {
-          console.log('segments.mouseleave event triggered', segment);
-        });
-        
-        peaksInstance.on('segments.click', function(segment) {
-          console.log('segments.click event triggered', segment);
-        });        
-
->>>>>>> 832cb11f
         var renderSegments = function(peaks) {
           var segmentsContainer = document.getElementById('segments');
           var segments = peaks.segments.getSegments();
@@ -367,6 +334,18 @@
           peaksInstance.on('points.dragend', function(point) {
             console.log('points.dragend:', point);
           });
+          
+          peaksInstance.on('segments.mouseenter', function(segment) {
+            console.log('segments.mouseenter:', segment);
+          });
+
+          peaksInstance.on('segments.mouseleave', function(segment) {
+            console.log('segments.mouseleave:', segment);
+          });
+        
+          peaksInstance.on('segments.click', function(segment) {
+            console.log('segments.click:', segment);
+          });
         });
       })(peaks);
     </script>
